# PayPal Configuration for Docker
# Copy this file to .env and fill in your actual credentials

# PayPal Sandbox Credentials (for development)
PAYPAL_CLIENT_ID=your_sandbox_client_id_here
PAYPAL_CLIENT_SECRET=your_sandbox_client_secret_here
PAYPAL_WEBHOOK_ID=your_sandbox_webhook_id_here

# PayPal Production Credentials (for production)
PAYPAL_CLIENT_ID_PROD=your_live_client_id_here
PAYPAL_CLIENT_SECRET_PROD=your_live_client_secret_here

# Frontend PayPal Client IDs
VITE_PAYPAL_CLIENT_ID=your_sandbox_client_id_here
VITE_PAYPAL_CLIENT_ID_PROD=your_live_client_id_here

<<<<<<< HEAD
# Cron Job Configuration
# Cleanup schedule (cron format: "minute hour day month weekday")
# Examples:
#   "*/5 * * * *"   - Every 5 minutes
#   "0 */2 * * *"   - Every 2 hours
#   "0 0 * * *"     - Daily at midnight
#   "0 0 * * 0"     - Weekly on Sunday at midnight
CLEANUP_SCHEDULE=*/5 * * * *

# Enable/disable cleanup cron job (true/false)
ENABLE_CLEANUP_CRON=true

# Timezone for cron jobs (optional, defaults to UTC)
TZ=UTC
=======
# ShipStation Custom Store Configuration
SHIPSTATION_USERNAME=your_shipstation_username
SHIPSTATION_PASSWORD=your_shipstation_password
SHIPSTATION_ENABLED=true
>>>>>>> 12aeba00

# Instructions:
# 1. Copy this file to .env: cp env.example .env
# 2. Get your PayPal sandbox credentials from: https://developer.paypal.com/
# 3. Replace the placeholder values with your actual credentials
# 4. Run: docker-compose up<|MERGE_RESOLUTION|>--- conflicted
+++ resolved
@@ -14,7 +14,6 @@
 VITE_PAYPAL_CLIENT_ID=your_sandbox_client_id_here
 VITE_PAYPAL_CLIENT_ID_PROD=your_live_client_id_here
 
-<<<<<<< HEAD
 # Cron Job Configuration
 # Cleanup schedule (cron format: "minute hour day month weekday")
 # Examples:
@@ -29,12 +28,10 @@
 
 # Timezone for cron jobs (optional, defaults to UTC)
 TZ=UTC
-=======
 # ShipStation Custom Store Configuration
 SHIPSTATION_USERNAME=your_shipstation_username
 SHIPSTATION_PASSWORD=your_shipstation_password
 SHIPSTATION_ENABLED=true
->>>>>>> 12aeba00
 
 # Instructions:
 # 1. Copy this file to .env: cp env.example .env
