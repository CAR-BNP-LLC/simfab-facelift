--- conflicted
+++ resolved
@@ -12,13 +12,9 @@
     "migrate:up": "ts-node src/migrations/migrate.ts up",
     "migrate:down": "ts-node src/migrations/migrate.ts down",
     "migrate:status": "ts-node src/migrations/migrate.ts status",
-<<<<<<< HEAD
     "test:wishlist": "ts-node src/scripts/test-wishlist.ts",
-    "db:test": "ts-node -e \"import('./src/config/database').then(m => m.testConnection())\""
-=======
     "db:test": "ts-node -e \"import('./src/config/database').then(m => m.testConnection())\"",
     "seed:rbac": "ts-node src/scripts/seed-rbac.ts"
->>>>>>> fb088397
   },
   "dependencies": {
     "@paypal/checkout-server-sdk": "^1.0.3",
