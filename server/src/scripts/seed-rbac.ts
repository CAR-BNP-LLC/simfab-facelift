#!/usr/bin/env node

/**
 * RBAC Seed Script
 * Populates the database with initial roles and authorities
 * Run with: npm run seed:rbac or node dist/scripts/seed-rbac.js
 */

import { Pool } from 'pg';
import RBACModel from '../models/rbac';
import UserModel from '../models/user';

// Database configuration
// Use DATABASE_URL for Docker/production, or individual params for local development
const pool = new Pool(
  process.env.DATABASE_URL
    ? {
        connectionString: process.env.DATABASE_URL,
        ssl: process.env.NODE_ENV === 'production' ? { rejectUnauthorized: false } : false
      }
    : {
        user: process.env.DB_USER || 'postgres',
        host: process.env.DB_HOST || 'localhost',
        database: process.env.DB_NAME || 'simfab_dev',
        password: process.env.DB_PASSWORD || 'postgres',
        port: parseInt(process.env.DB_PORT || '5432'),
        ssl: process.env.NODE_ENV === 'production' ? { rejectUnauthorized: false } : false
      }
);

const rbacModel = new RBACModel(pool);
const userModel = new UserModel();

async function seedRBAC() {
  console.log('🌱 Starting RBAC seed...');

  try {
    // Define authorities to create
    const authorities = [
      // Product authorities
      { resource: 'products', action: 'view', description: 'View products' },
      { resource: 'products', action: 'create', description: 'Create new products' },
      { resource: 'products', action: 'edit', description: 'Edit existing products' },
      { resource: 'products', action: 'delete', description: 'Delete products' },
      
      // Order authorities
      { resource: 'orders', action: 'view', description: 'View orders' },
      { resource: 'orders', action: 'manage', description: 'Manage order status and details' },
      
      // Dashboard authorities
      { resource: 'dashboard', action: 'view', description: 'View admin dashboard' },
      
      // RBAC management authorities
      { resource: 'rbac', action: 'manage', description: 'Manage roles and authorities' },
      
      // User management authorities
      { resource: 'users', action: 'view', description: 'View users' },
      { resource: 'users', action: 'manage', description: 'Manage user accounts' },
      
      // Email management authorities
      { resource: 'emails', action: 'view', description: 'View email templates and logs' },
      { resource: 'emails', action: 'manage', description: 'Create, edit, and manage email templates' },
    ];

    console.log('📋 Creating authorities...');
    const createdAuthorities = [];
    
    for (const authData of authorities) {
      try {
        const authority = await rbacModel.createAuthority(authData);
        createdAuthorities.push(authority);
        console.log(`  ✅ Created authority: ${authData.resource}:${authData.action}`);
      } catch (error: any) {
        if (error.code === '23505') { // Unique constraint violation
          console.log(`  ⚠️  Authority ${authData.resource}:${authData.action} already exists`);
        } else {
          console.error(`  ❌ Failed to create authority ${authData.resource}:${authData.action}:`, error.message);
        }
      }
    }

    // Get all authorities (including any that already existed)
    const allAuthorities = await rbacModel.getAllAuthorities();
    console.log(`  📊 Found ${allAuthorities.length} total authorities`);

    console.log('👥 Creating roles...');
    
    // Get or create admin role with all authorities
    let adminRole = await rbacModel.getRoleByName('admin');
    if (!adminRole) {
      adminRole = await rbacModel.createRole({
        name: 'admin',
        description: 'Full administrative access',
        authorityIds: allAuthorities.map(auth => auth.id)
      });
      console.log(`  ✅ Created admin role with ${allAuthorities.length} authorities`);
    } else {
      console.log(`  ⚠️  Admin role already exists (ID: ${adminRole.id})`);
    }

    // Create staff role with limited authorities
<<<<<<< HEAD
    const staffAuthorities = createdAuthorities.filter(auth => 
      ['products:view', 'orders:view', 'orders:manage', 'dashboard:view', 'emails:view'].includes(`${auth.resource}:${auth.action}`)
=======
    const staffAuthorities = allAuthorities.filter(auth => 
      ['products:view', 'orders:view', 'orders:manage', 'dashboard:view'].includes(`${auth.resource}:${auth.action}`)
>>>>>>> fb088397
    );
    
    let staffRole = await rbacModel.getRoleByName('staff');
    if (!staffRole) {
      staffRole = await rbacModel.createRole({
        name: 'staff',
        description: 'Staff access for order and product management',
        authorityIds: staffAuthorities.map(auth => auth.id)
      });
      console.log(`  ✅ Created staff role with ${staffAuthorities.length} authorities`);
    } else {
      console.log(`  ⚠️  Staff role already exists`);
    }

    // Create customer role (no admin authorities)
    let customerRole = await rbacModel.getRoleByName('customer');
    if (!customerRole) {
      customerRole = await rbacModel.createRole({
        name: 'customer',
        description: 'Standard customer access',
        authorityIds: [] // No admin authorities
      });
      console.log(`  ✅ Created customer role with no admin authorities`);
    } else {
      console.log(`  ⚠️  Customer role already exists`);
    }

    // Assign admin role to specific user
    console.log('🔗 Assigning admin role to user...');
    try {
      const targetEmail = 'svetoslav2806@gmail.com';
      const user = await userModel.getUserByEmail(targetEmail);
      
      if (user && user.id) {
        await rbacModel.assignRoleToUser(user.id, adminRole.id);
        console.log(`  ✅ Assigned admin role to user: ${user.email}`);
      } else {
        console.log(`  ⚠️  User with email ${targetEmail} not found. Please create the user first.`);
      }
    } catch (error: any) {
      console.error('  ❌ Failed to assign admin role to user:', error.message);
    }

    console.log('🎉 RBAC seed completed successfully!');
    console.log('\n📊 Summary:');
    console.log(`  - Created ${createdAuthorities.length} authorities`);
    console.log(`  - Created 3 roles (admin, staff, customer)`);
    console.log('  - Attempted to assign admin role to svetoslav2806@gmail.com');
    
    console.log('\n🔑 Available Authorities:');
    authorities.forEach(auth => {
      console.log(`    - ${auth.resource}:${auth.action} (${auth.description})`);
    });

  } catch (error) {
    console.error('❌ RBAC seed failed:', error);
    process.exit(1);
  } finally {
    await pool.end();
  }
}

// Run the seed if this file is executed directly
if (require.main === module) {
  seedRBAC().catch(console.error);
}

export default seedRBAC;<|MERGE_RESOLUTION|>--- conflicted
+++ resolved
@@ -99,13 +99,8 @@
     }
 
     // Create staff role with limited authorities
-<<<<<<< HEAD
-    const staffAuthorities = createdAuthorities.filter(auth => 
+    const staffAuthorities = allAuthorities.filter(auth => 
       ['products:view', 'orders:view', 'orders:manage', 'dashboard:view', 'emails:view'].includes(`${auth.resource}:${auth.action}`)
-=======
-    const staffAuthorities = allAuthorities.filter(auth => 
-      ['products:view', 'orders:view', 'orders:manage', 'dashboard:view'].includes(`${auth.resource}:${auth.action}`)
->>>>>>> fb088397
     );
     
     let staffRole = await rbacModel.getRoleByName('staff');
