# Logs
*.env
logs
*.log
npm-debug.log*
yarn-debug.log*
yarn-error.log*
pnpm-debug.log*
lerna-debug.log*

node_modules
dist
dist-ssr
*.local

# Database files
*.db
*.sqlite
*.sqlite3
server/data/
server/database/

# Editor directories and files
.vscode/*
!.vscode/extensions.json
.idea
.DS_Store
*.suo
*.ntvs*
*.njsproj
*.sln
*.sw?

.cursor
<<<<<<< HEAD
.env
=======

uploads/
>>>>>>> fb088397
<|MERGE_RESOLUTION|>--- conflicted
+++ resolved
@@ -32,9 +32,6 @@
 *.sw?
 
 .cursor
-<<<<<<< HEAD
 .env
-=======
 
-uploads/
->>>>>>> fb088397
+uploads/