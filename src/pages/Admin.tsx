/**
 * Admin Dashboard
 * Complete admin panel with Dashboard, Orders, Products, Users, Settings
 */

import { useState, useEffect } from 'react';
import { Link } from 'react-router-dom';
import { 
  LayoutDashboard, 
  Package, 
  ShoppingBag, 
  Users, 
  Settings,
  Shield,
  Plus,
  Edit,
  Trash2,
  Loader2,
  TrendingUp,
  DollarSign,
  AlertCircle,
  Eye,
  Check,
  X,
  ArrowUpDown,
  ArrowUp,
  ArrowDown,
  Search,
  Filter,
  Upload,
  Image as ImageIcon,
  Star,
  GripVertical,
  Trash,
  Info,
<<<<<<< HEAD
  Ticket
=======
  ExternalLink
>>>>>>> 40347599
} from 'lucide-react';
import Header from '@/components/Header';
import Footer from '@/components/Footer';
import { Button } from '@/components/ui/button';
import { Card, CardContent, CardHeader, CardTitle, CardDescription } from '@/components/ui/card';
import { Input } from '@/components/ui/input';
import { Label } from '@/components/ui/label';
import { Textarea } from '@/components/ui/textarea';
import { Select, SelectContent, SelectItem, SelectTrigger, SelectValue } from '@/components/ui/select';
import { Tabs, TabsContent, TabsList, TabsTrigger } from '@/components/ui/tabs';
import { Badge } from '@/components/ui/badge';
import { Alert, AlertDescription } from '@/components/ui/alert';
import { Checkbox } from '@/components/ui/checkbox';
import { Tooltip, TooltipContent, TooltipTrigger, TooltipProvider } from '@/components/ui/tooltip';
import { useToast } from '@/hooks/use-toast';
import { useErrorHandler } from '@/hooks/use-error-handler';
import VariationsList from '@/components/admin/VariationsList';
import VariationManagementDialog from '@/components/admin/VariationManagementDialog';
import ProductEditDialog from '@/components/admin/ProductEditDialog';
import RbacManagement from '@/components/admin/RbacManagement';
import { OrderDetailsModal } from '@/components/admin/OrderDetailsModal';
import CouponList from '@/components/admin/CouponList';
import CouponForm from '@/components/admin/CouponForm';
import PermittedFor from '@/components/auth/PermittedFor';
import { adminVariationsAPI, VariationWithOptions, CreateVariationDto, UpdateVariationDto } from '@/services/api';

const API_URL = import.meta.env.VITE_API_URL || 'http://localhost:3001';

interface DashboardStats {
  today: { order_count: number; revenue: number };
  month: { order_count: number; revenue: number };
  orderStatusCounts: Array<{ status: string; count: number }>;
  recentOrders: any[];
  topProducts: any[];
  productStats: { total: number; in_stock: number; low_stock: number };
}

const Admin = () => {
  const [activeTab, setActiveTab] = useState('dashboard');
  const [products, setProducts] = useState<any[]>([]);
  const [orders, setOrders] = useState<any[]>([]);
  const [dashboardStats, setDashboardStats] = useState<DashboardStats | null>(null);
  const [loading, setLoading] = useState(false);
  const [editingProduct, setEditingProduct] = useState<any>(null);
  const [productImages, setProductImages] = useState<any[]>([]);
  const [uploadingImages, setUploadingImages] = useState(false);
  const [editDialogOpen, setEditDialogOpen] = useState(false);
  
  // Variation management state
  const [productVariations, setProductVariations] = useState<VariationWithOptions[]>([]);
  const [variationsLoading, setVariationsLoading] = useState(false);
  const [variationDialogOpen, setVariationDialogOpen] = useState(false);
  const [editingVariation, setEditingVariation] = useState<VariationWithOptions | null>(null);
  
  // Order details modal state
  const [selectedOrder, setSelectedOrder] = useState<any>(null);
  const [orderDetailsModalOpen, setOrderDetailsModalOpen] = useState(false);
  
  // Coupon management state
  const [couponFormOpen, setCouponFormOpen] = useState(false);
  const [editingCoupon, setEditingCoupon] = useState<any>(null);
  
  const { toast } = useToast();
  const { handleError, handleSuccess } = useErrorHandler();

  // Utility function to generate slug from name (GitHub-style)
  const generateSlug = (name: string): string => {
    return name
      .toLowerCase()
      .trim()
      .replace(/[^a-z0-9\s-]/g, '') // Remove special characters except spaces and hyphens
      .replace(/\s+/g, '-') // Replace spaces with hyphens
      .replace(/-+/g, '-') // Replace multiple hyphens with single hyphen
      .replace(/^-|-$/g, ''); // Remove leading/trailing hyphens
  };

  // Sorting and filtering state
  const [sortField, setSortField] = useState<string>('created_at');
  const [sortDirection, setSortDirection] = useState<'asc' | 'desc'>('desc');
  const [categoryFilter, setCategoryFilter] = useState<string>('all');
  const [featuredFilter, setFeaturedFilter] = useState<string>('all');
  const [searchQuery, setSearchQuery] = useState<string>('');

  // Product form state
  const [productForm, setProductForm] = useState({
    sku: '',
    name: '',
    slug: '',
    description: '',
    short_description: '',
    type: 'simple',
    status: 'active',
    featured: false,
    regular_price: '',
    stock_quantity: '10',
    categories: 'accessories',
    tags: ''
  });

  // Handle product name change and auto-generate slug
  const handleProductNameChange = (name: string) => {
    // Only generate new slug if creating new product or name has changed
    const shouldGenerateSlug = !editingProduct || name !== editingProduct.name;
    const slug = shouldGenerateSlug ? generateSlug(name) : productForm.slug;
    
    setProductForm(prev => ({
      ...prev,
      name,
      slug
    }));
  };

  // Load data based on active tab
  useEffect(() => {
    if (activeTab === 'dashboard') {
      fetchDashboardStats();
    } else if (activeTab === 'products') {
      fetchProducts();
    } else if (activeTab === 'orders') {
      fetchOrders();
    }
  }, [activeTab]);

  const fetchDashboardStats = async () => {
    try {
      setLoading(true);
      const response = await fetch(`${API_URL}/api/admin/dashboard/stats`, {
        credentials: 'include'
      });
      const data = await response.json();
      
      if (data.success) {
        setDashboardStats(data.data);
      }
    } catch (error) {
      console.error('Failed to load dashboard stats:', error);
    } finally {
      setLoading(false);
    }
  };

  const fetchProducts = async () => {
    try {
      setLoading(true);
      const response = await fetch(`${API_URL}/api/products?limit=100`, {
        credentials: 'include'
      });
      const data = await response.json();
      
      if (data.success) {
        setProducts(data.data.products || []);
      }
    } catch (error) {
      toast({
        title: 'Error',
        description: 'Failed to load products',
        variant: 'destructive'
      });
    } finally {
      setLoading(false);
    }
  };

  const fetchOrders = async () => {
    try {
      setLoading(true);
      const response = await fetch(`${API_URL}/api/admin/orders?limit=50`, {
        credentials: 'include'
      });
      const data = await response.json();
      
      if (data.success) {
        setOrders(data.data.orders || []);
      }
    } catch (error) {
      toast({
        title: 'Error',
        description: 'Failed to load orders',
        variant: 'destructive'
      });
    } finally {
      setLoading(false);
    }
  };

  const handleViewOrderDetails = async (orderId: number) => {
    try {
      const response = await fetch(`${API_URL}/api/admin/orders/${orderId}`, {
        credentials: 'include'
      });
      const data = await response.json();
      
      if (data.success) {
        setSelectedOrder(data.data);
        setOrderDetailsModalOpen(true);
      } else {
        toast({
          title: 'Error',
          description: 'Failed to load order details',
          variant: 'destructive'
        });
      }
    } catch (error) {
      toast({
        title: 'Error',
        description: 'Failed to load order details',
        variant: 'destructive'
      });
    }
  };

  const handleCloseOrderDetails = () => {
    setOrderDetailsModalOpen(false);
    setSelectedOrder(null);
  };

  const handleProductSubmit = async (e: React.FormEvent) => {
    e.preventDefault();
    
    try {
      setLoading(true);

      const productData = {
        ...productForm,
        // Only include slug if creating new product or name has changed
        ...(editingProduct && productForm.name === editingProduct.name 
          ? {} 
          : { slug: generateSlug(productForm.name) }
        ),
        regular_price: parseFloat(productForm.regular_price),
        stock_quantity: parseInt(productForm.stock_quantity),
        featured: productForm.featured,
        categories: [productForm.categories],
        tags: productForm.tags ? productForm.tags.split(',').map(t => t.trim()) : []
      };

      const url = editingProduct 
        ? `${API_URL}/api/admin/products/${editingProduct.id}`
        : `${API_URL}/api/admin/products`;
      
      const method = editingProduct ? 'PUT' : 'POST';

      const response = await fetch(url, {
        method,
        headers: { 'Content-Type': 'application/json' },
        credentials: 'include',
        body: JSON.stringify(productData)
      });

      const data = await response.json();

      if (data.success) {
        toast({
          title: 'Success',
          description: editingProduct ? 'Product updated' : 'Product created'
        });
        
        // Invalidate navbar cache
        window.dispatchEvent(new CustomEvent('productChanged'));
        
        // Reset form
        setProductForm({
          sku: '',
          name: '',
          slug: '', // Will be auto-generated when name is entered
          description: '',
          short_description: '',
          type: 'simple',
          status: 'active',
          featured: false,
          regular_price: '',
          stock_quantity: '10',
          categories: 'accessories',
          tags: ''
        });
        setEditingProduct(null);
        fetchProducts();
        setActiveTab('products');
      } else {
        throw new Error(data.error?.message || 'Failed to save product');
      }
    } catch (error) {
      toast({
        title: 'Error',
        description: error instanceof Error ? error.message : 'Failed to save product',
        variant: 'destructive'
      });
    } finally {
      setLoading(false);
    }
  };

  const handleDeleteProduct = async (id: number) => {
    if (!confirm('Are you sure you want to delete this product?')) return;

    try {
      const response = await fetch(`${API_URL}/api/admin/products/${id}`, {
        method: 'DELETE',
        credentials: 'include'
      });

      const data = await response.json();

      if (data.success) {
        toast({ title: 'Product deleted' });
        
        // Invalidate navbar cache
        window.dispatchEvent(new CustomEvent('productChanged'));
        
        fetchProducts();
      }
    } catch (error) {
      toast({
        title: 'Error',
        description: 'Failed to delete product',
        variant: 'destructive'
      });
    }
  };

  const handleEditProduct = (product: any) => {
    setEditingProduct(product);
    setEditDialogOpen(true);
    
    // Fetch product images when editing
    if (product.id) {
      fetchProductImages(product.id);
      fetchProductVariations(product.id);
    }
  };

  const handleCloseEditDialog = () => {
    setEditDialogOpen(false);
    setEditingProduct(null);
    setProductImages([]);
    setProductVariations([]);
  };

  const handleSaveFromDialog = async (formData: any) => {
    if (!editingProduct?.id) return;

    try {
      const response = await fetch(`${API_URL}/api/admin/products/${editingProduct.id}`, {
        method: 'PUT',
        headers: {
          'Content-Type': 'application/json',
        },
        credentials: 'include',
        body: JSON.stringify(formData)
      });

      const data = await response.json();

      if (data.success) {
        toast({
          title: 'Success',
          description: 'Product updated successfully',
        });
        fetchProducts(); // Refresh the products list
        handleCloseEditDialog();
      } else {
        throw new Error(data.error?.message || 'Failed to update product');
      }
    } catch (error) {
      toast({
        title: 'Error',
        description: error instanceof Error ? error.message : 'Failed to update product',
        variant: 'destructive'
      });
    }
  };

  // Image management functions
  const fetchProductImages = async (productId: number) => {
    try {
      const response = await fetch(`${API_URL}/api/admin/products/${productId}/images`, {
        credentials: 'include'
      });
      const data = await response.json();
      
      if (data.success) {
        setProductImages(data.data || []);
      }
    } catch (error) {
      console.error('Failed to fetch product images:', error);
    }
  };

  const handleImageUpload = async (productId: number, files: FileList) => {
    setUploadingImages(true);
    
    try {
      const uploadPromises = Array.from(files).map(async (file) => {
        const formData = new FormData();
        formData.append('image', file);
        
        const response = await fetch(`${API_URL}/api/admin/products/${productId}/images`, {
          method: 'POST',
          credentials: 'include',
          body: formData
        });
        
        const data = await response.json();
        if (!data.success) {
          throw new Error(data.error?.message || 'Upload failed');
        }
        
        return data.data;
      });

      const uploadedImages = await Promise.all(uploadPromises);
      setProductImages(prev => [...prev, ...uploadedImages]);
      
      toast({
        title: 'Success',
        description: `${uploadedImages.length} image(s) uploaded successfully`
      });
    } catch (error) {
      toast({
        title: 'Error',
        description: 'Failed to upload images',
        variant: 'destructive'
      });
    } finally {
      setUploadingImages(false);
    }
  };

  const handleDeleteImage = async (productId: number, imageId: number) => {
    try {
      const response = await fetch(`${API_URL}/api/admin/products/${productId}/images/${imageId}`, {
        method: 'DELETE',
        credentials: 'include'
      });
      
      const data = await response.json();
      if (data.success) {
        setProductImages(prev => prev.filter(img => img.id !== imageId));
        toast({ title: 'Image deleted' });
      }
    } catch (error) {
      toast({
        title: 'Error',
        description: 'Failed to delete image',
        variant: 'destructive'
      });
    }
  };

  const handleSetPrimaryImage = async (productId: number, imageId: number) => {
    try {
      const response = await fetch(`${API_URL}/api/admin/products/${productId}/images/${imageId}`, {
        method: 'PUT',
        headers: { 'Content-Type': 'application/json' },
        credentials: 'include',
        body: JSON.stringify({ is_primary: true })
      });
      
      const data = await response.json();
      if (data.success) {
        setProductImages(prev => 
          prev.map(img => ({
            ...img,
            is_primary: img.id === imageId
          }))
        );
        toast({ title: 'Primary image updated' });
      }
    } catch (error) {
      toast({
        title: 'Error',
        description: 'Failed to update primary image',
        variant: 'destructive'
      });
    }
  };

  // Variation management functions
  const fetchProductVariations = async (productId: number) => {
    try {
      setVariationsLoading(true);
      const response = await adminVariationsAPI.getVariations(productId);
      setProductVariations(response.data);
    } catch (error) {
      console.error('Failed to fetch product variations:', error);
      toast({
        title: 'Error',
        description: 'Failed to load product variations',
        variant: 'destructive'
      });
    } finally {
      setVariationsLoading(false);
    }
  };

  const handleCreateVariation = async (data: CreateVariationDto) => {
    if (!editingProduct?.id) {
      console.error('No editing product ID');
      return;
    }
    
    console.log('Creating variation:', data, 'for product:', editingProduct.id);
    
    try {
      const response = await adminVariationsAPI.createVariation(editingProduct.id, data);
      console.log('Variation created successfully:', response);
      setProductVariations(prev => [...prev, response.data]);
      handleSuccess('Variation created successfully');
    } catch (error) {
      handleError(error, 'Failed to create variation');
      throw error;
    }
  };

  const handleUpdateVariation = async (data: UpdateVariationDto) => {
    if (!editingProduct?.id || !editingVariation?.id) return;
    
    try {
      const response = await adminVariationsAPI.updateVariation(editingProduct.id, editingVariation.id, data);
      setProductVariations(prev => 
        prev.map(v => v.id === editingVariation.id ? response.data : v)
      );
      handleSuccess('Variation updated successfully');
    } catch (error) {
      handleError(error, 'Failed to update variation');
      throw error;
    }
  };

  const handleDeleteVariation = async (variationId: number) => {
    if (!editingProduct?.id) return;
    
    try {
      await adminVariationsAPI.deleteVariation(editingProduct.id, variationId);
      setProductVariations(prev => prev.filter(v => v.id !== variationId));
      handleSuccess('Variation deleted successfully');
    } catch (error) {
      handleError(error, 'Failed to delete variation');
    }
  };

  const handleEditVariation = (variation: VariationWithOptions) => {
    setEditingVariation(variation);
    setVariationDialogOpen(true);
  };

  const handleAddVariation = () => {
    setEditingVariation(null);
    setVariationDialogOpen(true);
  };

  const handleVariationDialogClose = () => {
    setVariationDialogOpen(false);
    setEditingVariation(null);
  };

  const handleUpdateOrderStatus = async (orderId: number, status: string) => {
    try {
      const response = await fetch(`${API_URL}/api/admin/orders/${orderId}/status`, {
        method: 'PUT',
        headers: { 'Content-Type': 'application/json' },
        credentials: 'include',
        body: JSON.stringify({ status })
      });

      const data = await response.json();

      if (data.success) {
        toast({ title: 'Order status updated' });
        fetchOrders();
      }
    } catch (error) {
      toast({
        title: 'Error',
        description: 'Failed to update order status',
        variant: 'destructive'
      });
    }
  };

  // Coupon handlers
  const handleCreateCoupon = () => {
    setEditingCoupon(null);
    setCouponFormOpen(true);
  };

  const handleEditCoupon = (coupon: any) => {
    setEditingCoupon(coupon);
    setCouponFormOpen(true);
  };

  const handleDeleteCoupon = async (coupon: any) => {
    if (!confirm(`Are you sure you want to delete coupon "${coupon.code}"?`)) {
      return;
    }

    try {
      const response = await fetch(`${API_URL}/api/admin/coupons/${coupon.id}`, {
        method: 'DELETE',
        credentials: 'include',
      });

      if (response.ok) {
        toast({
          title: 'Success',
          description: 'Coupon deleted successfully',
        });
      }
    } catch (error) {
      toast({
        title: 'Error',
        description: 'Failed to delete coupon',
        variant: 'destructive',
      });
    }
  };

  const handleCouponSave = () => {
    // The CouponList will re-fetch automatically
    setCouponFormOpen(false);
    setEditingCoupon(null);
  };

  // Sorting and filtering functions
  const handleSort = (field: string) => {
    if (sortField === field) {
      setSortDirection(sortDirection === 'asc' ? 'desc' : 'asc');
    } else {
      setSortField(field);
      setSortDirection('asc');
    }
  };

  const getSortIcon = (field: string) => {
    if (sortField !== field) return <ArrowUpDown className="h-4 w-4" />;
    return sortDirection === 'asc' ? <ArrowUp className="h-4 w-4" /> : <ArrowDown className="h-4 w-4" />;
  };

  const filteredAndSortedProducts = () => {
    let filtered = [...products];

    // Apply search filter
    if (searchQuery) {
      filtered = filtered.filter(product =>
        product.name.toLowerCase().includes(searchQuery.toLowerCase()) ||
        product.sku.toLowerCase().includes(searchQuery.toLowerCase())
      );
    }

    // Apply category filter
    if (categoryFilter !== 'all') {
      filtered = filtered.filter(product => {
        const categories = typeof product.categories === 'string' 
          ? JSON.parse(product.categories) 
          : product.categories || [];
        return categories.includes(categoryFilter);
      });
    }

    // Apply featured filter
    if (featuredFilter !== 'all') {
      const isFeatured = featuredFilter === 'featured';
      filtered = filtered.filter(product => product.featured === isFeatured);
    }

    // Apply sorting
    filtered.sort((a, b) => {
      let aValue = a[sortField];
      let bValue = b[sortField];

      // Handle different data types
      if (typeof aValue === 'string' && typeof bValue === 'string') {
        aValue = aValue.toLowerCase();
        bValue = bValue.toLowerCase();
      }

      if (aValue < bValue) return sortDirection === 'asc' ? -1 : 1;
      if (aValue > bValue) return sortDirection === 'asc' ? 1 : -1;
      return 0;
    });

    return filtered;
  };

  return (
    <div className="min-h-screen bg-background">
      <Header />
      
      <main className="container mx-auto px-4 py-8 mt-20">
        <div className="mb-8">
          <h1 className="text-3xl font-bold mb-2">Admin Dashboard</h1>
          <p className="text-muted-foreground">Manage your store</p>
        </div>

        <Tabs value={activeTab} onValueChange={setActiveTab} className="space-y-6">
          <TabsList className="grid w-full grid-cols-7">
            <TabsTrigger value="dashboard" className="flex items-center gap-2">
              <LayoutDashboard className="h-4 w-4" />
              <span className="hidden sm:inline">Dashboard</span>
            </TabsTrigger>
            <TabsTrigger value="orders" className="flex items-center gap-2">
              <ShoppingBag className="h-4 w-4" />
              <span className="hidden sm:inline">Orders</span>
            </TabsTrigger>
            <TabsTrigger value="products" className="flex items-center gap-2">
              <Package className="h-4 w-4" />
              <span className="hidden sm:inline">Products</span>
            </TabsTrigger>
            <TabsTrigger value="coupons" className="flex items-center gap-2">
              <Ticket className="h-4 w-4" />
              <span className="hidden sm:inline">Coupons</span>
            </TabsTrigger>
            <TabsTrigger value="create" className="flex items-center gap-2">
              <Plus className="h-4 w-4" />
              <span className="hidden sm:inline">Create Product</span>
            </TabsTrigger>
            <TabsTrigger value="rbac" className="flex items-center gap-2">
              <Shield className="h-4 w-4" />
              <span className="hidden sm:inline">Permissions</span>
            </TabsTrigger>
            <TabsTrigger value="settings" className="flex items-center gap-2">
              <Settings className="h-4 w-4" />
              <span className="hidden sm:inline">Settings</span>
            </TabsTrigger>
          </TabsList>

          {/* Dashboard Tab */}
          <TabsContent value="dashboard" className="space-y-6">
            <PermittedFor authority="dashboard:view">
            {loading ? (
              <div className="flex justify-center py-12">
                <Loader2 className="h-8 w-8 animate-spin text-primary" />
              </div>
            ) : dashboardStats ? (
              <>
                {/* Stats Cards */}
                <div className="grid grid-cols-1 md:grid-cols-2 lg:grid-cols-4 gap-4">
                  <Card>
                    <CardHeader className="pb-2">
                      <CardTitle className="text-sm font-medium text-muted-foreground">
                        Today's Revenue
                      </CardTitle>
                    </CardHeader>
                    <CardContent>
                      <div className="text-2xl font-bold">${dashboardStats.today.revenue.toFixed(2)}</div>
                      <p className="text-xs text-muted-foreground mt-1">
                        {dashboardStats.today.order_count} orders
                      </p>
                    </CardContent>
                  </Card>

                  <Card>
                    <CardHeader className="pb-2">
                      <CardTitle className="text-sm font-medium text-muted-foreground">
                        This Month
                      </CardTitle>
                    </CardHeader>
                    <CardContent>
                      <div className="text-2xl font-bold">${dashboardStats.month.revenue.toFixed(2)}</div>
                      <p className="text-xs text-muted-foreground mt-1">
                        {dashboardStats.month.order_count} orders
                      </p>
                    </CardContent>
                  </Card>

                  <Card>
                    <CardHeader className="pb-2">
                      <CardTitle className="text-sm font-medium text-muted-foreground">
                        Total Products
                      </CardTitle>
                    </CardHeader>
                    <CardContent>
                      <div className="text-2xl font-bold">{dashboardStats.productStats.total}</div>
                      <p className="text-xs text-muted-foreground mt-1">
                        {dashboardStats.productStats.in_stock} in stock
                      </p>
                    </CardContent>
                  </Card>

                  <Card>
                    <CardHeader className="pb-2">
                      <CardTitle className="text-sm font-medium text-muted-foreground">
                        Low Stock Alert
                      </CardTitle>
                    </CardHeader>
                    <CardContent>
                      <div className="text-2xl font-bold text-orange-600">
                        {dashboardStats.productStats.low_stock}
                      </div>
                      <p className="text-xs text-muted-foreground mt-1">
                        Products need restock
                      </p>
                    </CardContent>
                  </Card>
                </div>

                {/* Recent Orders */}
                <Card>
                  <CardHeader>
                    <CardTitle>Recent Orders</CardTitle>
                    <CardDescription>Latest 5 orders</CardDescription>
                  </CardHeader>
                  <CardContent>
                    <div className="space-y-3">
                      {dashboardStats.recentOrders.length === 0 ? (
                        <p className="text-center text-muted-foreground py-8">No orders yet</p>
                      ) : (
                        dashboardStats.recentOrders.map((order) => (
                          <div key={order.id} className="flex items-center justify-between border-b border-border pb-3 last:border-0">
                            <div>
                              <p className="font-semibold">{order.order_number}</p>
                              <p className="text-sm text-muted-foreground">
                                {order.user_email || order.customer_email}
                              </p>
                            </div>
                            <div className="text-right">
                              <Badge variant={
                                order.status === 'delivered' ? 'default' :
                                order.status === 'shipped' ? 'secondary' :
                                order.status === 'cancelled' ? 'destructive' :
                                'outline'
                              }>
                                {order.status}
                              </Badge>
                              <p className="text-sm font-semibold mt-1">
                                ${parseFloat(order.total_amount).toFixed(2)}
                              </p>
                            </div>
                          </div>
                        ))
                      )}
                    </div>
                  </CardContent>
                </Card>

                {/* Top Products */}
                <Card>
                  <CardHeader>
                    <CardTitle>Top Products (Last 30 Days)</CardTitle>
                    <CardDescription>Best sellers</CardDescription>
                  </CardHeader>
                  <CardContent>
                    <div className="space-y-3">
                      {dashboardStats.topProducts.length === 0 ? (
                        <p className="text-center text-muted-foreground py-8">No sales data yet</p>
                      ) : (
                        dashboardStats.topProducts.map((product, idx) => (
                          <div key={idx} className="flex items-center justify-between">
                            <div>
                              <p className="font-medium">{product.product_name}</p>
                              <p className="text-sm text-muted-foreground">
                                {product.total_sold} sold
                              </p>
                            </div>
                            <p className="font-semibold">${parseFloat(product.revenue).toFixed(2)}</p>
                          </div>
                        ))
                      )}
                    </div>
                  </CardContent>
                </Card>
              </>
            ) : (
              <Card>
                <CardContent className="py-12 text-center">
                  <p className="text-muted-foreground">No data available</p>
                </CardContent>
              </Card>
            )}
            </PermittedFor>
          </TabsContent>

          {/* Orders Tab */}
          <TabsContent value="orders" className="space-y-6">
            <PermittedFor authority="orders:view">
            <Card>
              <CardHeader>
                <CardTitle>Order Management</CardTitle>
                <CardDescription>View and manage all orders</CardDescription>
              </CardHeader>
              <CardContent>
                {loading ? (
                  <div className="flex justify-center py-12">
                    <Loader2 className="h-8 w-8 animate-spin text-primary" />
                  </div>
                ) : orders.length === 0 ? (
                  <div className="text-center py-12">
                    <ShoppingBag className="h-16 w-16 mx-auto text-muted-foreground mb-4" />
                    <p className="text-muted-foreground">No orders yet</p>
                  </div>
                ) : (
                  <div className="overflow-x-auto">
                    <table className="w-full">
                      <thead>
                        <tr className="border-b border-border">
                          <th className="text-left py-3 px-2">Order #</th>
                          <th className="text-left py-3 px-2">Customer</th>
                          <th className="text-left py-3 px-2">Items</th>
                          <th className="text-left py-3 px-2">Total</th>
                          <th className="text-left py-3 px-2">Status</th>
                          <th className="text-left py-3 px-2">Payment</th>
                          <th className="text-left py-3 px-2">Date</th>
                          <th className="text-left py-3 px-2">Actions</th>
                        </tr>
                      </thead>
                      <tbody>
                        {orders.map((order) => (
                          <tr 
                            key={order.id} 
                            className="border-b border-border hover:bg-muted/50 cursor-pointer transition-colors"
                            onClick={() => handleViewOrderDetails(order.id)}
                          >
                            <td className="py-3 px-2">
                              <span className="font-mono text-sm font-semibold">{order.order_number}</span>
                            </td>
                            <td className="py-3 px-2">
                              <div className="text-sm">
                                {order.user_first_name && order.user_last_name ? (
                                  <p className="font-medium">{order.user_first_name} {order.user_last_name}</p>
                                ) : null}
                                <p className="text-muted-foreground">{order.user_email || order.customer_email}</p>
                                {order.customer_phone && (
                                  <p className="text-xs text-muted-foreground">{order.customer_phone}</p>
                                )}
                              </div>
                            </td>
                            <td className="py-3 px-2">
                              <Badge variant="outline">{order.item_count || 0}</Badge>
                            </td>
                            <td className="py-3 px-2">
                              <span className="font-semibold">${parseFloat(order.total_amount).toFixed(2)}</span>
                            </td>
                            <td className="py-3 px-2" onClick={(e) => e.stopPropagation()}>
                              <PermittedFor 
                                authority="orders:manage" 
                                fallback={<Badge variant="outline">{order.status}</Badge>}
                              >
                                <Select
                                  value={order.status}
                                  onValueChange={(value) => handleUpdateOrderStatus(order.id, value)}
                                >
                                  <SelectTrigger className="w-[140px]">
                                    <SelectValue />
                                  </SelectTrigger>
                                  <SelectContent>
                                    <SelectItem value="pending">Pending</SelectItem>
                                    <SelectItem value="processing">Processing</SelectItem>
                                    <SelectItem value="shipped">Shipped</SelectItem>
                                    <SelectItem value="delivered">Delivered</SelectItem>
                                    <SelectItem value="cancelled">Cancelled</SelectItem>
                                  </SelectContent>
                                </Select>
                              </PermittedFor>
                            </td>
                            <td className="py-3 px-2" onClick={(e) => e.stopPropagation()}>
                              <Badge 
                                variant={
                                  order.payment_status === 'paid' ? 'default' :
                                  order.payment_status === 'pending' ? 'secondary' :
                                  order.payment_status === 'failed' ? 'destructive' :
                                  'outline'
                                }
                              >
                                {order.payment_status || 'Unknown'}
                              </Badge>
                            </td>
                            <td className="py-3 px-2 text-sm text-muted-foreground">
                              {new Date(order.created_at).toLocaleDateString()}
                            </td>
                            <td className="py-3 px-2" onClick={(e) => e.stopPropagation()}>
                              <Button 
                                variant="ghost" 
                                size="sm"
                                onClick={() => handleViewOrderDetails(order.id)}
                              >
                                <Eye className="h-4 w-4" />
                              </Button>
                            </td>
                          </tr>
                        ))}
                      </tbody>
                    </table>
                  </div>
                )}
              </CardContent>
            </Card>
            </PermittedFor>
          </TabsContent>

          {/* Products Tab */}
          <TabsContent value="products" className="space-y-6">
            <PermittedFor authority="products:view">
            <Card>
              <CardHeader>
                <div className="flex items-center justify-between">
                  <div>
                    <CardTitle>Product Management</CardTitle>
                    <CardDescription>View and manage products</CardDescription>
                  </div>
                  <div className="flex gap-2">
                    <Button variant="secondary" onClick={() => {/* CSV upload functionality */}}>
                      <Upload className="mr-2 h-4 w-4" />
                      Upload CSV
                    </Button>
                    <PermittedFor authority="products:create">
                      <Button onClick={() => setActiveTab('create')}>
                        <Plus className="mr-2 h-4 w-4" />
                        Add Product
                      </Button>
                    </PermittedFor>
                  </div>
                </div>
              </CardHeader>
              <CardContent>
                {/* Filters and Search */}
                <div className="flex flex-col sm:flex-row gap-4 mb-6">
                  <div className="flex-1">
                    <div className="relative">
                      <Search className="absolute left-3 top-1/2 transform -translate-y-1/2 h-4 w-4 text-muted-foreground" />
                      <Input
                        placeholder="Search products by name or SKU..."
                        value={searchQuery}
                        onChange={(e) => setSearchQuery(e.target.value)}
                        className="pl-10"
                      />
                    </div>
                  </div>
                  <div className="flex gap-2">
                    <Select value={categoryFilter} onValueChange={setCategoryFilter}>
                      <SelectTrigger className="w-[140px]">
                        <SelectValue placeholder="Category" />
                      </SelectTrigger>
                      <SelectContent>
                        <SelectItem value="all">All Categories</SelectItem>
                        <SelectItem value="flight-sim">Flight Sim</SelectItem>
                        <SelectItem value="sim-racing">Sim Racing</SelectItem>
                        <SelectItem value="accessories">Accessories</SelectItem>
                        <SelectItem value="monitor-stands">Monitor Stands</SelectItem>
                        <SelectItem value="cockpits">Cockpits</SelectItem>
                      </SelectContent>
                    </Select>
                    <Select value={featuredFilter} onValueChange={setFeaturedFilter}>
                      <SelectTrigger className="w-[120px]">
                        <SelectValue placeholder="Featured" />
                      </SelectTrigger>
                      <SelectContent>
                        <SelectItem value="all">All</SelectItem>
                        <SelectItem value="featured">Featured</SelectItem>
                        <SelectItem value="not-featured">Not Featured</SelectItem>
                      </SelectContent>
                    </Select>
                  </div>
                </div>
                
                {/* Results counter */}
                <div className="mb-4 text-sm text-muted-foreground">
                  Showing {filteredAndSortedProducts().length} of {products.length} products
                </div>
                
                {loading ? (
                  <div className="flex justify-center py-12">
                    <Loader2 className="h-8 w-8 animate-spin text-primary" />
                  </div>
                ) : products.length === 0 ? (
                  <div className="text-center py-12">
                    <Package className="h-16 w-16 mx-auto text-muted-foreground mb-4" />
                    <p className="text-muted-foreground mb-4">No products yet</p>
                    <Button onClick={() => setActiveTab('create')}>
                      <Plus className="mr-2 h-4 w-4" />
                      Create First Product
                    </Button>
                  </div>
                ) : (
                  <div className="overflow-x-auto">
                    <table className="w-full">
                      <thead>
                        <tr className="border-b border-border">
                          <th className="text-left py-3 px-2">
                            <Button
                              variant="ghost"
                              onClick={() => handleSort('sku')}
                              className="h-auto p-0 font-semibold hover:bg-transparent"
                            >
                              SKU {getSortIcon('sku')}
                            </Button>
                          </th>
                          <th className="text-left py-3 px-2">
                            <Button
                              variant="ghost"
                              onClick={() => handleSort('name')}
                              className="h-auto p-0 font-semibold hover:bg-transparent"
                            >
                              Name {getSortIcon('name')}
                            </Button>
                          </th>
                          <th className="text-left py-3 px-2">
                            <Button
                              variant="ghost"
                              onClick={() => handleSort('regular_price')}
                              className="h-auto p-0 font-semibold hover:bg-transparent"
                            >
                              Price {getSortIcon('regular_price')}
                            </Button>
                          </th>
                          <th className="text-left py-3 px-2">
                            <Button
                              variant="ghost"
                              onClick={() => handleSort('stock')}
                              className="h-auto p-0 font-semibold hover:bg-transparent"
                            >
                              Stock {getSortIcon('stock')}
                            </Button>
                          </th>
                          <th className="text-left py-3 px-2">
                            <Button
                              variant="ghost"
                              onClick={() => handleSort('status')}
                              className="h-auto p-0 font-semibold hover:bg-transparent"
                            >
                              Status {getSortIcon('status')}
                            </Button>
                          </th>
                          <th className="text-left py-3 px-2">
                            <Button
                              variant="ghost"
                              onClick={() => handleSort('featured')}
                              className="h-auto p-0 font-semibold hover:bg-transparent"
                            >
                              Featured {getSortIcon('featured')}
                            </Button>
                          </th>
                          <th className="text-left py-3 px-2">Actions</th>
                        </tr>
                      </thead>
                      <tbody>
                        {filteredAndSortedProducts().map((product) => (
                          <tr key={product.id} className="border-b border-border hover:bg-muted/50">
                            <td className="py-3 px-2">
                              <div className="flex items-center gap-2 group">
                                <span className="font-mono text-sm group-hover:text-primary transition-colors">
                                  {product.sku}
                                </span>
                                {product.slug && (
                                  <Link 
                                    to={`/product/${product.slug}`}
                                    target="_blank"
                                    rel="noopener noreferrer"
                                    className="text-muted-foreground hover:text-primary transition-colors"
                                    title="View product page"
                                  >
                                    <ExternalLink className="h-3 w-3" />
                                  </Link>
                                )}
                              </div>
                            </td>
                            <td className="py-3 px-2 max-w-xs">
                              <p className="font-medium truncate">{product.name}</p>
                              {product.is_on_sale && (
                                <Badge variant="destructive" className="text-xs mt-1">
                                  SALE
                                </Badge>
                              )}
                            </td>
                            <td className="py-3 px-2">
                              <div className="flex flex-col gap-1">
                                {product.is_on_sale && product.sale_price ? (
                                  <>
                                    <span className="font-bold text-destructive">
                                      ${parseFloat(product.sale_price.toString()).toFixed(2)}
                                    </span>
                                    <span className="text-xs line-through text-muted-foreground">
                                      ${product.regular_price ? parseFloat(product.regular_price.toString()).toFixed(2) : '0.00'}
                                    </span>
                                  </>
                                ) : (
                                  <span>${product.regular_price ? parseFloat(product.regular_price.toString()).toFixed(2) : '0.00'}</span>
                                )}
                              </div>
                            </td>
                            <td className="py-3 px-2">
                              <Badge variant={product.stock > 0 ? 'default' : 'destructive'}>
                                {product.stock}
                              </Badge>
                            </td>
                            <td className="py-3 px-2">
                              <Badge variant={product.status === 'active' ? 'default' : 'secondary'}>
                                {product.status}
                              </Badge>
                            </td>
                            <td className="py-3 px-2">
                              {product.featured ? (
                                <Check className="h-4 w-4 text-green-600" />
                              ) : (
                                <X className="h-4 w-4 text-muted-foreground" />
                              )}
                            </td>
                            <td className="py-3 px-2">
                              <div className="flex gap-2">
                                <PermittedFor authority="products:edit">
                                  <Button 
                                    variant="ghost" 
                                    size="sm"
                                    onClick={() => handleEditProduct(product)}
                                  >
                                    <Edit className="h-4 w-4" />
                                  </Button>
                                </PermittedFor>
                                <PermittedFor authority="products:delete">
                                  <Button 
                                    variant="ghost" 
                                    size="sm"
                                    onClick={() => handleDeleteProduct(product.id)}
                                  >
                                    <Trash2 className="h-4 w-4 text-destructive" />
                                  </Button>
                                </PermittedFor>
                              </div>
                            </td>
                          </tr>
                        ))}
                      </tbody>
                    </table>
                  </div>
                )}
              </CardContent>
            </Card>
            </PermittedFor>
          </TabsContent>

          {/* Create Product Tab */}
          <TabsContent value="create" className="space-y-6">
            <PermittedFor authority="products:create">
            <Card>
              <CardHeader>
                <CardTitle>Create New Product</CardTitle>
                <CardDescription>
                  Add a new product to your catalog
                </CardDescription>
              </CardHeader>
              <CardContent>
                <form onSubmit={handleProductSubmit} className="space-y-4">
                  <div className="grid grid-cols-1 md:grid-cols-2 gap-4">
                    <div>
                      <Label htmlFor="sku">SKU *</Label>
                      <Input
                        id="sku"
                        value={productForm.sku}
                        onChange={(e) => setProductForm({ ...productForm, sku: e.target.value })}
                        required
                      />
                    </div>
                    <div>
                      <Label htmlFor="name">Product Name *</Label>
                      <Input
                        id="name"
                        value={productForm.name}
                        onChange={(e) => handleProductNameChange(e.target.value)}
                        required
                      />
                    </div>
                  </div>

                  <div>
                    <Label htmlFor="slug">URL Slug (Auto-generated)</Label>
                    <Input
                      id="slug"
                      value={productForm.slug}
                      readOnly
                      placeholder="Will be generated from product name..."
                      className="bg-muted text-muted-foreground"
                    />
                    <p className="text-xs text-muted-foreground mt-1">
                      Generated automatically from product name (lowercase, kebab-case)
                    </p>
                  </div>

                  <div>
                    <Label htmlFor="short_description">Short Description</Label>
                    <Input
                      id="short_description"
                      value={productForm.short_description}
                      onChange={(e) => setProductForm({ ...productForm, short_description: e.target.value })}
                    />
                  </div>

                  <div>
                    <Label htmlFor="description">Full Description</Label>
                    <Textarea
                      id="description"
                      value={productForm.description}
                      onChange={(e) => setProductForm({ ...productForm, description: e.target.value })}
                      rows={4}
                    />
                  </div>

                  <div className="grid grid-cols-1 md:grid-cols-3 gap-4">
                    <div>
                      <Label htmlFor="regular_price">Price *</Label>
                      <Input
                        id="regular_price"
                        type="number"
                        step="0.01"
                        value={productForm.regular_price}
                        onChange={(e) => setProductForm({ ...productForm, regular_price: e.target.value })}
                        required
                      />
                    </div>
                    <div>
                      <Label htmlFor="stock_quantity">Stock *</Label>
                      <Input
                        id="stock_quantity"
                        type="number"
                        value={productForm.stock_quantity}
                        onChange={(e) => setProductForm({ ...productForm, stock_quantity: e.target.value })}
                        required
                      />
                    </div>
                    <div>
                      <Label htmlFor="status">Status</Label>
                      <Select value={productForm.status} onValueChange={(value) => setProductForm({ ...productForm, status: value })}>
                        <SelectTrigger>
                          <SelectValue />
                        </SelectTrigger>
                        <SelectContent>
                          <SelectItem value="active">Active</SelectItem>
                          <SelectItem value="inactive">Inactive</SelectItem>
                          <SelectItem value="draft">Draft</SelectItem>
                        </SelectContent>
                      </Select>
                    </div>
                  </div>

                  <div className="grid grid-cols-1 md:grid-cols-2 gap-4">
                    <div>
                      <Label htmlFor="categories">Category</Label>
                      <Select value={productForm.categories} onValueChange={(value) => setProductForm({ ...productForm, categories: value })}>
                        <SelectTrigger>
                          <SelectValue />
                        </SelectTrigger>
                        <SelectContent>
                          <SelectItem value="flight-sim">Flight Sim</SelectItem>
                          <SelectItem value="sim-racing">Sim Racing</SelectItem>
                          <SelectItem value="accessories">Accessories</SelectItem>
                          <SelectItem value="monitor-stands">Monitor Stands</SelectItem>
                        </SelectContent>
                      </Select>
                    </div>
                    <div>
                      <Label htmlFor="tags">Tags (comma separated)</Label>
                      <Input
                        id="tags"
                        value={productForm.tags}
                        onChange={(e) => setProductForm({ ...productForm, tags: e.target.value })}
                        placeholder="best-seller, modular"
                      />
                    </div>
                  </div>

                  <div className="flex items-center gap-2">
                    <Checkbox
                      id="featured"
                      checked={productForm.featured}
                      onCheckedChange={(checked) => setProductForm({ ...productForm, featured: checked as boolean })}
                    />
                    <div className="flex items-center gap-1">
                      <Label htmlFor="featured" className="cursor-pointer">Featured Product</Label>
                      <TooltipProvider>
                        <Tooltip>
                          <TooltipTrigger asChild>
                            <Info className="h-4 w-4 text-gray-500 hover:text-gray-700 cursor-help" />
                          </TooltipTrigger>
                          <TooltipContent className="max-w-xs">
                            <p>Featured products are highlighted in navbar category menus</p>
                          </TooltipContent>
                        </Tooltip>
                      </TooltipProvider>
                    </div>
                  </div>

                  {/* Image upload and variations will be available after product creation */}
                  {false && (
                    <div className="space-y-4">
                      <div>
                        <Label className="text-base font-semibold">Product Images</Label>
                        <p className="text-sm text-muted-foreground mb-4">
                          Upload multiple images. The first image will be used in navigation menus.
                        </p>
                      </div>

                      {/* Upload Area */}
                      <div className="border-2 border-dashed border-border rounded-lg p-6 text-center">
                        <input
                          type="file"
                          id="image-upload"
                          multiple
                          accept="image/*"
                          onChange={(e) => {
                            if (e.target.files && e.target.files.length > 0) {
                              handleImageUpload(editingProduct.id, e.target.files);
                            }
                          }}
                          className="hidden"
                        />
                        <label htmlFor="image-upload" className="cursor-pointer">
                          <Upload className="h-12 w-12 mx-auto text-muted-foreground mb-4" />
                          <p className="text-lg font-medium mb-2">Upload Images</p>
                          <p className="text-sm text-muted-foreground">
                            Click to select multiple images or drag and drop
                          </p>
                        </label>
                      </div>

                      {/* Image Gallery */}
                      {productImages.length > 0 ? (
                        <div className="space-y-4">
                          <h4 className="font-medium">Current Images ({productImages.length})</h4>
                          <div className="grid grid-cols-2 md:grid-cols-3 lg:grid-cols-4 gap-4">
                            {productImages
                              .sort((a, b) => a.sort_order - b.sort_order)
                              .map((image, index) => (
                                <div key={image.id} className="relative group">
                                  <div className="aspect-square bg-muted rounded-lg overflow-hidden">
                                    <img
                                      src={image.image_url}
                                      alt={image.alt_text || `Product image ${index + 1}`}
                                      className="w-full h-full object-cover"
                                    />
                                  </div>
                                  
                                  {/* Image Actions */}
                                  <div className="absolute top-2 right-2 opacity-0 group-hover:opacity-100 transition-opacity">
                                    <div className="flex gap-1">
                                      <Button
                                        type="button"
                                        size="sm"
                                        variant="secondary"
                                        onClick={() => handleSetPrimaryImage(editingProduct.id, image.id)}
                                        className="h-8 w-8 p-0"
                                        title={image.is_primary ? "Primary image" : "Set as primary"}
                                      >
                                        <Star className={`h-4 w-4 ${image.is_primary ? 'fill-yellow-400 text-yellow-400' : ''}`} />
                                      </Button>
                                      <Button
                                        type="button"
                                        size="sm"
                                        variant="destructive"
                                        onClick={() => handleDeleteImage(editingProduct.id, image.id)}
                                        className="h-8 w-8 p-0"
                                        title="Delete image"
                                      >
                                        <Trash className="h-4 w-4" />
                                      </Button>
                                    </div>
                                  </div>

                                  {/* Primary Badge */}
                                  {image.is_primary && (
                                    <div className="absolute top-2 left-2">
                                      <Badge variant="default" className="text-xs">
                                        Primary
                                      </Badge>
                                    </div>
                                  )}

                                  {/* Drag Handle */}
                                  <div className="absolute bottom-2 left-2 opacity-0 group-hover:opacity-100 transition-opacity">
                                    <GripVertical className="h-4 w-4 text-muted-foreground" />
                                  </div>
                                </div>
                              ))}
                          </div>
                        </div>
                      ) : (
                        <div className="border-2 border-dashed border-border rounded-lg p-8 text-center">
                          <p className="text-muted-foreground">This product has no images</p>
                        </div>
                      )}

                      {uploadingImages && (
                        <div className="flex items-center justify-center py-4">
                          <Loader2 className="h-6 w-6 animate-spin mr-2" />
                          <span>Uploading images...</span>
                        </div>
                      )}
                    </div>
                  )}

                  {/* Product Variations Section */}
                  {editingProduct && (
                    <div className="space-y-4">
                      <VariationsList
                        variations={productVariations}
                        loading={variationsLoading}
                        onEdit={handleEditVariation}
                        onDelete={handleDeleteVariation}
                        onAdd={handleAddVariation}
                      />
                    </div>
                  )}

                  <Button type="submit" disabled={loading}>
                    {loading ? (
                      <>
                        <Loader2 className="mr-2 h-4 w-4 animate-spin" />
                        Creating...
                      </>
                    ) : (
                      'Create Product'
                    )}
                  </Button>
                </form>
              </CardContent>
            </Card>
            </PermittedFor>
          </TabsContent>

          {/* Coupons Tab */}
          <TabsContent value="coupons" className="space-y-6">
            <PermittedFor authority="coupons:view">
              <CouponList
                onCreateClick={handleCreateCoupon}
                onEditClick={handleEditCoupon}
                onDeleteClick={handleDeleteCoupon}
              />
            </PermittedFor>
          </TabsContent>

          {/* RBAC Management Tab */}
          <TabsContent value="rbac" className="space-y-6">
            <RbacManagement />
          </TabsContent>

          {/* Settings Tab */}
          <TabsContent value="settings" className="space-y-6">
            <PermittedFor authority="rbac:manage">
            <Card>
              <CardHeader>
                <CardTitle>Admin Settings</CardTitle>
                <CardDescription>System configuration</CardDescription>
              </CardHeader>
              <CardContent className="space-y-4">
                <Alert>
                  <AlertCircle className="h-4 w-4" />
                  <AlertDescription>
                    Settings panel coming soon. This will include site configuration, email settings, and more.
                  </AlertDescription>
                </Alert>
                
                <div className="pt-4">
                  <h3 className="font-semibold mb-2">Quick Info:</h3>
                  <div className="text-sm space-y-1 text-muted-foreground">
                    <p>• Admin authentication is currently bypassed for testing</p>
                    <p>• All users have admin access</p>
                    <p>• Payment integration coming in Phase 4</p>
                    <p>• Shipping integration coming in Phase 5</p>
                  </div>
                </div>
              </CardContent>
            </Card>
            </PermittedFor>
          </TabsContent>
        </Tabs>
      </main>

      {/* Variation Management Dialog */}
      <VariationManagementDialog
        open={variationDialogOpen}
        onClose={handleVariationDialogClose}
        onSave={editingVariation ? handleUpdateVariation : handleCreateVariation}
        variation={editingVariation}
        productId={editingProduct?.id || 0}
      />

      {/* Product Edit Dialog */}
      <ProductEditDialog
        open={editDialogOpen}
        onClose={handleCloseEditDialog}
        onSave={handleSaveFromDialog}
        product={editingProduct}
        productImages={productImages}
        productVariations={productVariations}
        onImageUpload={async (file, productId) => {
          setUploadingImages(true);
          try {
            const formData = new FormData();
            formData.append('image', file);
            const response = await fetch(`${API_URL}/api/admin/products/${productId}/images`, {
              method: 'POST',
              credentials: 'include',
              body: formData
            });
            if (response.ok) {
              fetchProductImages(productId);
            }
          } finally {
            setUploadingImages(false);
          }
        }}
        onImageDelete={async (imageId) => {
          try {
            await fetch(`${API_URL}/api/admin/products/images/${imageId}`, {
              method: 'DELETE',
              credentials: 'include'
            });
            if (editingProduct?.id) {
              fetchProductImages(editingProduct.id);
            }
          } catch (error) {
            console.error('Failed to delete image:', error);
          }
        }}
        onImageReorder={async (imageId, newOrder) => {
          try {
            await fetch(`${API_URL}/api/admin/products/images/${imageId}/reorder`, {
              method: 'PUT',
              headers: { 'Content-Type': 'application/json' },
              credentials: 'include',
              body: JSON.stringify({ sort_order: newOrder })
            });
            if (editingProduct?.id) {
              fetchProductImages(editingProduct.id);
            }
          } catch (error) {
            console.error('Failed to reorder image:', error);
          }
        }}
        onSetPrimaryImage={async (imageId) => {
          try {
            await fetch(`${API_URL}/api/admin/products/images/${imageId}/set-primary`, {
              method: 'PUT',
              credentials: 'include'
            });
            if (editingProduct?.id) {
              fetchProductImages(editingProduct.id);
            }
            toast({
              title: 'Success',
              description: 'Primary image updated'
            });
          } catch (error) {
            console.error('Failed to set primary image:', error);
            toast({
              title: 'Error',
              description: 'Failed to set primary image',
              variant: 'destructive'
            });
          }
        }}
        uploadingImages={uploadingImages}
      />

      {/* Order Details Modal */}
      <OrderDetailsModal
        order={selectedOrder}
        open={orderDetailsModalOpen}
        onClose={handleCloseOrderDetails}
      />

      {/* Coupon Form Dialog */}
      <CouponForm
        open={couponFormOpen}
        onClose={() => {
          setCouponFormOpen(false);
          setEditingCoupon(null);
        }}
        onSave={handleCouponSave}
        coupon={editingCoupon}
      />

      <Footer />
    </div>
  );
};

export default Admin;<|MERGE_RESOLUTION|>--- conflicted
+++ resolved
@@ -33,11 +33,8 @@
   GripVertical,
   Trash,
   Info,
-<<<<<<< HEAD
   Ticket
-=======
   ExternalLink
->>>>>>> 40347599
 } from 'lucide-react';
 import Header from '@/components/Header';
 import Footer from '@/components/Footer';
