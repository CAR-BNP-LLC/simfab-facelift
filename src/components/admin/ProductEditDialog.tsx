--- conflicted
+++ resolved
@@ -28,12 +28,8 @@
 import FAQsList from './FAQsList';
 import DescriptionComponentsList from './DescriptionComponentsList';
 import PermittedFor from '@/components/auth/PermittedFor';
-<<<<<<< HEAD
-import { ProductFAQ, CreateFAQData, UpdateFAQData, faqsAPI } from '@/services/api';
 import { format } from 'date-fns';
-=======
 import { ProductFAQ, CreateFAQData, UpdateFAQData, faqsAPI, ProductDescriptionComponent, productDescriptionsAPI } from '@/services/api';
->>>>>>> 40347599
 
 interface ProductEditDialogProps {
   open: boolean;
@@ -66,12 +62,9 @@
   const [loading, setLoading] = useState(false);
   const [faqs, setFaqs] = useState<ProductFAQ[]>([]);
   const [faqsLoading, setFaqsLoading] = useState(false);
-<<<<<<< HEAD
   const [saleStartDate, setSaleStartDate] = useState<Date | undefined>(undefined);
   const [saleEndDate, setSaleEndDate] = useState<Date | undefined>(undefined);
-=======
   const [descriptionComponents, setDescriptionComponents] = useState<ProductDescriptionComponent[]>([]);
->>>>>>> 40347599
   const [productForm, setProductForm] = useState({
     sku: '',
     name: '',
