--- conflicted
+++ resolved
@@ -275,11 +275,7 @@
       {/* Utility Bar */}
       <div className="bg-secondary text-text-muted text-xs py-2 px-4">
         <div className="container mx-auto flex items-center justify-between">
-<<<<<<< HEAD
-          <span className="text-center flex-1">
-=======
           <span className="text-center flex-1 hidden sm:block">
->>>>>>> 1fccc053
             Toll free for USA & Canada:{' '}
             <a href="tel:1-888-299-2746" className="text-primary hover:underline">
               1-888-299-2746
@@ -289,18 +285,6 @@
               We ship worldwide
             </a>
           </span>
-<<<<<<< HEAD
-          {/* Admin Button in Utility Bar for Medium Screens */}
-          <Button 
-            variant="outline"
-            size="sm"
-            className="hidden lg:inline-flex 2xl:hidden border-destructive text-destructive hover:bg-destructive hover:text-white ml-4 w-[70px] text-xs"
-            onClick={() => window.location.href = '/admin'}
-            title="Admin Dashboard"
-          >
-            ADMIN
-          </Button>
-=======
           {/* Buttons in Utility Bar for Medium Screens */}
           <div className="flex items-center gap-2 ml-auto sm:ml-4">
             {/* Admin Button - Visible in utility bar for all screens except 2xl+, only for non-customer users */}
@@ -325,7 +309,6 @@
               SHOP
             </Button>
           </div>
->>>>>>> 1fccc053
         </div>
       </div>
 
@@ -508,18 +491,6 @@
                 </div>
               </button>
               
-<<<<<<< HEAD
-              {/* Admin Button - Only on 2xl+ screens where there's more space */}
-              <Button 
-                variant="outline"
-                size="sm"
-                className="hidden 2xl:inline-flex border-destructive text-destructive hover:bg-destructive hover:text-white ml-6 w-[70px]"
-                onClick={() => window.location.href = '/admin'}
-                title="Admin Dashboard"
-              >
-                ADMIN
-              </Button>
-=======
               {/* Admin Button - Only on 2xl+ screens where there's more space, and only for non-customer users */}
               {isNotCustomer && (
                 <Button 
@@ -532,7 +503,6 @@
                   ADMIN
                 </Button>
               )}
->>>>>>> 1fccc053
               
               {/* SHOP Button - Only on 2xl+ screens where there's more space */}
               <Button 
@@ -775,20 +745,6 @@
                 </div>
               </div>
 
-<<<<<<< HEAD
-              {/* ADMIN */}
-              <div className="border-b border-gray-800 pb-6">
-                <button 
-                  className="text-white font-bold text-lg uppercase tracking-wider w-full text-left"
-                  onClick={() => {
-                    window.location.href = '/admin';
-                    setIsMenuOpen(false);
-                  }}
-                >
-                  ADMIN DASHBOARD
-                </button>
-              </div>
-=======
               {/* ADMIN - Only show for non-customer users */}
               {isNotCustomer && (
                 <div className="border-b border-gray-800 pb-6">
@@ -803,7 +759,6 @@
                   </button>
                 </div>
               )}
->>>>>>> 1fccc053
             </div>
           </div>
         )}
